--- conflicted
+++ resolved
@@ -119,10 +119,7 @@
     counter: u32,
 }
 
-<<<<<<< HEAD
 #[rpc_handler]
-=======
->>>>>>> ac7c9b61
 impl Counter for Handler {
     async fn increment(&self, amount: u32) -> HandlerResult<u32> {
         // lock the state to the current thread
